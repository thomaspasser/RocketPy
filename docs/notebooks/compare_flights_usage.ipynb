--- conflicted
+++ resolved
@@ -69,13 +69,8 @@
    "outputs": [],
    "source": [
     "after_tomorrow = datetime.now() + timedelta(days=2)\n",
-<<<<<<< HEAD
-    "env = Environment(rail_length=5, latitude=-23, longitude=-49, date=after_tomorrow)\n",
-    "env.set_atmospheric_model(type=\"Forecast\", file=\"GFS\")\n",
-=======
     "env = Environment(latitude=-23, longitude=-49, date=after_tomorrow)\n",
     "env.setAtmosphericModel(type=\"Forecast\", file=\"GFS\")\n",
->>>>>>> 939f2bab
     "\n",
     "Pro75M1670 = SolidMotor(\n",
     "    thrust_source=\"../../data/motors/Cesaroni_M1670.eng\",\n",
@@ -105,11 +100,7 @@
     "    coordinate_system_orientation=\"tail_to_nose\",\n",
     ")\n",
     "\n",
-<<<<<<< HEAD
-    "Calisto.set_rail_buttons([0.2, -0.5])\n",
-=======
-    "Calisto.setRailButtons(0.2, -0.5)\n",
->>>>>>> 939f2bab
+    "Calisto.set_rail_buttons(0.2, -0.5)\n",
     "\n",
     "Calisto.add_motor(Pro75M1670, position=-1.255)\n",
     "\n",
@@ -130,28 +121,18 @@
     "    top_radius=0.0635, bottom_radius=0.0435, length=0.060, position=-1.194656\n",
     ")\n",
     "\n",
-<<<<<<< HEAD
-    "def drogue_trigger(p, y):\n",
-    "    # p = pressure\n",
-=======
-    "def drogueTrigger(p, h, y):\n",
+    "def drogue_trigger(p, h, y):\n",
     "    # p = pressure considering parachute noise signal\n",
     "    # h = height above ground level considering parachute noise signal\n",
->>>>>>> 939f2bab
     "    # y = [x, y, z, vx, vy, vz, e0, e1, e2, e3, w1, w2, w3]\n",
     "\n",
     "    # activate drogue when vz < 0 m/s.\n",
     "    return True if y[5] < 0 else False\n",
     "\n",
     "\n",
-<<<<<<< HEAD
-    "def main_trigger(p, y):\n",
-    "    # p = pressure\n",
-=======
-    "def mainTrigger(p, h, y):\n",
+    "def main_trigger(p, h, y):\n",
     "    # p = pressure considering parachute noise signal\n",
     "    # h = height above ground level considering parachute noise signal\n",
->>>>>>> 939f2bab
     "    # y = [x, y, z, vx, vy, vz, e0, e1, e2, e3, w1, w2, w3]\n",
     "\n",
     "    # activate main when vz < 0 m/s and z < 800 m\n",
