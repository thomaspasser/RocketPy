import datetime
import os
from unittest.mock import patch

import matplotlib as plt
import numpy as np
import pytest
from scipy import optimize

from rocketpy import Environment, Flight, Function, Rocket, SolidMotor

plt.rcParams.update({"figure.max_open_warning": 0})

# Helper functions


def setup_rocket_with_given_static_margin(rocket, static_margin):
    """Takes any rocket, removes its aerodynamic surfaces and adds a set of
    nose, fins and tail specially designed to have a given static margin.
    The rocket is modified in place.

    Parameters
    ----------
    rocket : Rocket
        Rocket to be modified
    static_margin : float
        Static margin that the given rocket shall have

    Returns
    -------
    rocket : Rocket
        Rocket with the given static margin.
    """

    def compute_static_margin_error_given_distance(position, static_margin, rocket):
<<<<<<< HEAD
        rocket.aerodynamic_surfaces = []
        rocket.add_nose(length=0.5, kind="vonKarman", position=1.0 + 0.5)
        rocket.add_trapezoidal_fins(
=======
        rocket.aerodynamicSurfaces.clear()
        rocket.addNose(length=0.5, kind="vonKarman", position=1.0 + 0.5)
        rocket.addTrapezoidalFins(
>>>>>>> 939f2bab
            4,
            span=0.100,
            root_chord=0.100,
            tip_chord=0.100,
            position=position,
        )
        rocket.add_tail(
            top_radius=0.0635,
            bottom_radius=0.0435,
            length=0.060,
            position=-1.194656,
        )
        return rocket.static_margin(0) - static_margin

    sol = optimize.root_scalar(
        compute_static_margin_error_given_distance,
        bracket=[-2.0, 2.0],
        method="brentq",
        args=(static_margin, rocket),
    )

    return rocket


@patch("matplotlib.pyplot.show")
def test_flight(mock_show):
    test_env = Environment(
<<<<<<< HEAD
        rail_length=5,
=======
>>>>>>> 939f2bab
        latitude=32.990254,
        longitude=-106.974998,
        elevation=1400,
        datum="WGS84",
    )
    tomorrow = datetime.date.today() + datetime.timedelta(days=1)
    test_env.set_date(
        (tomorrow.year, tomorrow.month, tomorrow.day, 12)
    )  # Hour given in UTC time

    test_motor = SolidMotor(
        thrust_source="data/motors/Cesaroni_M1670.eng",
        burn_out=3.9,
        grains_center_of_mass_position=-0.85704,
        grain_number=5,
        grain_separation=5 / 1000,
        grain_density=1815,
        grain_outer_radius=33 / 1000,
        grain_initial_inner_radius=15 / 1000,
        grain_initial_height=120 / 1000,
        nozzle_radius=33 / 1000,
        throat_radius=11 / 1000,
        interpolation_method="linear",
        nozzle_position=-1.255,
        coordinate_system_orientation="nozzle_to_combustion_chamber",
    )

    test_rocket = Rocket(
        radius=127 / 2000,
        mass=19.197 - 2.956,
        inertia_i=6.60,
        inertia_z=0.0351,
        power_off_drag="data/calisto/powerOffDragCurve.csv",
        power_on_drag="data/calisto/powerOnDragCurve.csv",
    )

<<<<<<< HEAD
    test_rocket.set_rail_buttons([0.2, -0.5])
=======
    test_rocket.setRailButtons(0.2, -0.5)
>>>>>>> 939f2bab

    test_rocket.add_motor(test_motor, position=-1.255)

    nosecone = test_rocket.add_nose(
        length=0.55829, kind="vonKarman", position=0.71971 + 0.558291
    )
    finset = test_rocket.add_trapezoidal_fins(
        4, span=0.100, root_chord=0.120, tip_chord=0.040, position=-1.04956
    )
    tail = test_rocket.add_tail(
        top_radius=0.0635, bottom_radius=0.0435, length=0.060, position=-1.194656
    )

<<<<<<< HEAD
    def drogue_trigger(p, y):
=======
    def drogueTrigger(p, h, y):
>>>>>>> 939f2bab
        # p = pressure
        # y = [x, y, z, vx, vy, vz, e0, e1, e2, e3, w1, w2, w3]
        # activate drogue when vz < 0 m/s.
        return True if y[5] < 0 else False

<<<<<<< HEAD
    def main_trigger(p, y):
=======
    def mainTrigger(p, h, y):
>>>>>>> 939f2bab
        # p = pressure
        # y = [x, y, z, vx, vy, vz, e0, e1, e2, e3, w1, w2, w3]
        # activate main when vz < 0 m/s and z < 800 m.
        return True if y[5] < 0 and h < 800 else False

    Main = test_rocket.add_parachute(
        "Main",
        CdS=10.0,
        trigger=main_trigger,
        sampling_rate=105,
        lag=1.5,
        noise=(0, 8.3, 0.5),
    )

    Drogue = test_rocket.add_parachute(
        "Drogue",
        CdS=1.0,
        trigger=drogue_trigger,
        sampling_rate=105,
        lag=1.5,
        noise=(0, 8.3, 0.5),
    )

    test_flight = Flight(
        rocket=test_rocket,
        environment=test_env,
        railLength=5,
        inclination=85,
        heading=0,
    )

    assert test_flight.allinfo() == None


@patch("matplotlib.pyplot.show")
def test_initial_solution(mock_show):
    test_env = Environment(
<<<<<<< HEAD
        rail_length=5,
=======
>>>>>>> 939f2bab
        latitude=32.990254,
        longitude=-106.974998,
        elevation=1400,
        datum="WGS84",
    )
    tomorrow = datetime.date.today() + datetime.timedelta(days=1)
    test_env.set_date(
        (tomorrow.year, tomorrow.month, tomorrow.day, 12)
    )  # Hour given in UTC time

    test_motor = SolidMotor(
        thrust_source="data/motors/Cesaroni_M1670.eng",
        burn_out=3.9,
        grains_center_of_mass_position=-0.85704,
        grain_number=5,
        grain_separation=5 / 1000,
        grain_density=1815,
        grain_outer_radius=33 / 1000,
        grain_initial_inner_radius=15 / 1000,
        grain_initial_height=120 / 1000,
        nozzle_radius=33 / 1000,
        throat_radius=11 / 1000,
        interpolation_method="linear",
        nozzle_position=-1.255,
        coordinate_system_orientation="nozzle_to_combustion_chamber",
    )

    test_rocket = Rocket(
        radius=127 / 2000,
        mass=19.197 - 2.956,
        inertia_i=6.60,
        inertia_z=0.0351,
        power_off_drag="data/calisto/powerOffDragCurve.csv",
        power_on_drag="data/calisto/powerOnDragCurve.csv",
    )

<<<<<<< HEAD
    test_rocket.set_rail_buttons([0.2, -0.5])
=======
    test_rocket.setRailButtons(0.2, -0.5)
>>>>>>> 939f2bab

    test_rocket.add_motor(test_motor, position=-1.255)

    nosecone = test_rocket.add_nose(
        length=0.55829, kind="vonKarman", position=0.71971 + 0.558291
    )
    finset = test_rocket.add_trapezoidal_fins(
        4, span=0.100, root_chord=0.120, tip_chord=0.040, position=-1.04956
    )
    tail = test_rocket.add_tail(
        top_radius=0.0635, bottom_radius=0.0435, length=0.060, position=-1.194656
    )

<<<<<<< HEAD
    def drogue_trigger(p, y):
=======
    def drogueTrigger(p, h, y):
>>>>>>> 939f2bab
        # p = pressure
        # y = [x, y, z, vx, vy, vz, e0, e1, e2, e3, w1, w2, w3]
        # activate drogue when vz < 0 m/s.
        return True if y[5] < 0 else False

<<<<<<< HEAD
    def main_trigger(p, y):
=======
    def mainTrigger(p, h, y):
>>>>>>> 939f2bab
        # p = pressure
        # y = [x, y, z, vx, vy, vz, e0, e1, e2, e3, w1, w2, w3]
        # activate main when vz < 0 m/s and z < 800 m.
        return True if y[5] < 0 and h < 800 else False

    Main = test_rocket.add_parachute(
        "Main",
        CdS=10.0,
        trigger=main_trigger,
        sampling_rate=105,
        lag=1.5,
        noise=(0, 8.3, 0.5),
    )

    Drogue = test_rocket.add_parachute(
        "Drogue",
        CdS=1.0,
        trigger=drogue_trigger,
        sampling_rate=105,
        lag=1.5,
        noise=(0, 8.3, 0.5),
    )

    test_flight = Flight(
        rocket=test_rocket,
        environment=test_env,
        railLength=5,
        inclination=85,
        heading=0,
        # max_time=300*60,
        # minTimeStep=0.1,
        # max_time_step=10,
        rtol=1e-8,
        atol=1e-6,
        verbose=True,
        initial_solution=[
            0.0,
            0.0,
            0.0,
            1.5e3,
            10,
            0.0,
            0.0,
            0.0,
            0.0,
            0.0,
            0.0,
            0.0,
            0.0,
            0.0,
        ],
    )

    assert test_flight.allinfo() == None


@pytest.mark.parametrize("wind_u, wind_v", [(0, 10), (0, -10), (10, 0), (-10, 0)])
@pytest.mark.parametrize(
    "static_margin, max_time",
    [(-0.1, 2), (-0.01, 5), (0, 5), (0.01, 20), (0.1, 20), (1.0, 20)],
)
def test_stability_static_margins(wind_u, wind_v, static_margin, max_time):
    """Test stability margins for a constant velocity flight, 100 m/s, wind a
    lateral wind speed of 10 m/s. Rocket has infinite mass to prevent side motion.
    Check if a restoring moment exists depending on static margins."""

    # Create an environment with ZERO gravity to keep the rocket's speed constant
<<<<<<< HEAD
    Env = Environment(gravity=0, rail_length=0, latitude=0, longitude=0, elevation=0)
    Env.set_atmospheric_model(
=======
    Env = Environment(gravity=0, latitude=0, longitude=0, elevation=0)
    Env.setAtmosphericModel(
>>>>>>> 939f2bab
        type="CustomAtmosphere",
        wind_u=wind_u,
        wind_v=wind_v,
        pressure=101325,
        temperature=300,
    )
    # Make sure that the freestreamMach will always be 0, so that the rocket
    # behaves as the STATIC (freestreamMach=0) margin predicts
    Env.speed_of_sound = Function(1e16)

    # Create a motor with ZERO thrust and ZERO mass to keep the rocket's speed constant
    DummyMotor = SolidMotor(
        thrust_source=1e-300,
        burn_out=1e-10,
        grains_center_of_mass_position=-0.85704,
        grain_number=5,
        grain_separation=5 / 1000,
        grain_density=1e-300,
        grain_outer_radius=33 / 1000,
        grain_initial_inner_radius=15 / 1000,
        grain_initial_height=120 / 1000,
        nozzle_radius=33 / 1000,
        throat_radius=11 / 1000,
        nozzle_position=-1.255,
    )

    # Create a rocket with ZERO drag and HUGE mass to keep the rocket's speed constant
    DummyRocket = Rocket(
        radius=127 / 2000,
        mass=1e16,
        inertia_i=1,
        inertia_z=0.0351,
        power_off_drag=0,
        power_on_drag=0,
    )
<<<<<<< HEAD
    DummyRocket.set_rail_buttons([0.2, -0.5])
    DummyRocket.add_motor(DummyMotor, position=-1.255)
=======
    DummyRocket.setRailButtons(0.2, -0.5)
    DummyRocket.addMotor(DummyMotor, position=-1.255)
>>>>>>> 939f2bab

    setup_rocket_with_given_static_margin(DummyRocket, static_margin)

    # Simulate
    init_pos = [0, 0, 100]  # Start at 100 m of altitude
    init_vel = [0, 0, 100]  # Start at 100 m/s
    init_att = [1, 0, 0, 0]  # Inclination of 90 deg and heading of 0 deg
    init_angvel = [0, 0, 0]
    initial_solution = [0] + init_pos + init_vel + init_att + init_angvel
    TestFlight = Flight(
        rocket=DummyRocket,
        railLength=1,
        environment=Env,
        initial_solution=initial_solution,
        max_time=max_time,
        max_time_step=1e-2,
        verbose=False,
    )
    TestFlight.post_process(interpolation="linear")

    # Check stability according to static margin
    if wind_u == 0:
        moments = TestFlight.M1.source[:, 1]
        wind_sign = np.sign(wind_v)
    else:  # wind_v == 0
        moments = TestFlight.M2.source[:, 1]
        wind_sign = -np.sign(wind_u)

    assert (
        (static_margin > 0 and np.max(moments) * np.min(moments) < 0)
        or (static_margin < 0 and np.all(moments / wind_sign <= 0))
        or (static_margin == 0 and np.all(np.abs(moments) <= 1e-10))
    )


@patch("matplotlib.pyplot.show")
def test_rolling_flight(mock_show):
    test_env = Environment(
<<<<<<< HEAD
        rail_length=5,
=======
>>>>>>> 939f2bab
        latitude=32.990254,
        longitude=-106.974998,
        elevation=1400,
        datum="WGS84",
    )
    tomorrow = datetime.date.today() + datetime.timedelta(days=1)
    test_env.set_date(
        (tomorrow.year, tomorrow.month, tomorrow.day, 12)
    )  # Hour given in UTC time
    test_env.set_atmospheric_model(type="StandardAtmosphere")

    test_motor = SolidMotor(
        thrust_source="data/motors/Cesaroni_M1670.eng",
        burn_out=3.9,
        grains_center_of_mass_position=-0.85704,
        grain_number=5,
        grain_separation=5 / 1000,
        grain_density=1815,
        grain_outer_radius=33 / 1000,
        grain_initial_inner_radius=15 / 1000,
        grain_initial_height=120 / 1000,
        nozzle_radius=33 / 1000,
        throat_radius=11 / 1000,
        interpolation_method="linear",
        nozzle_position=-1.255,
        coordinate_system_orientation="nozzle_to_combustion_chamber",
    )

    test_rocket = Rocket(
        radius=127 / 2000,
        mass=19.197 - 2.956,
        inertia_i=6.60,
        inertia_z=0.0351,
        power_off_drag="data/calisto/powerOffDragCurve.csv",
        power_on_drag="data/calisto/powerOnDragCurve.csv",
    )

<<<<<<< HEAD
    test_rocket.set_rail_buttons([0.2, -0.5])
=======
    test_rocket.setRailButtons(0.2, -0.5)
>>>>>>> 939f2bab

    test_rocket.add_motor(test_motor, position=-1.255)

    nosecone = test_rocket.add_nose(
        length=0.55829, kind="vonKarman", position=0.71971 + 0.558291
    )
    finset = test_rocket.add_trapezoidal_fins(
        4,
        span=0.100,
        root_chord=0.120,
        tip_chord=0.040,
        position=-1.04956,
        cant_angle=0.5,
    )
    tail = test_rocket.add_tail(
        top_radius=0.0635, bottom_radius=0.0435, length=0.060, position=-1.194656
    )

<<<<<<< HEAD
    def drogue_trigger(p, y):
=======
    def drogueTrigger(p, h, y):
>>>>>>> 939f2bab
        # p = pressure
        # y = [x, y, z, vx, vy, vz, e0, e1, e2, e3, w1, w2, w3]
        # activate drogue when vz < 0 m/s.
        return True if y[5] < 0 else False

<<<<<<< HEAD
    def main_trigger(p, y):
=======
    def mainTrigger(p, h, y):
>>>>>>> 939f2bab
        # p = pressure
        # y = [x, y, z, vx, vy, vz, e0, e1, e2, e3, w1, w2, w3]
        # activate main when vz < 0 m/s and z < 800 m.
        return True if y[5] < 0 and h < 800 else False

    Main = test_rocket.add_parachute(
        "Main",
        CdS=10.0,
        trigger=main_trigger,
        sampling_rate=105,
        lag=1.5,
        noise=(0, 8.3, 0.5),
    )

    Drogue = test_rocket.add_parachute(
        "Drogue",
        CdS=1.0,
        trigger=drogue_trigger,
        sampling_rate=105,
        lag=1.5,
        noise=(0, 8.3, 0.5),
    )

    test_flight = Flight(
        rocket=test_rocket,
        environment=test_env,
        railLength=5,
        inclination=85,
        heading=0,
    )

    assert test_flight.allInfo() == None


@patch("matplotlib.pyplot.show")
def test_simpler_parachute_triggers(mock_show):
    test_env = Environment(
        latitude=32.990254,
        longitude=-106.974998,
        elevation=1400,
        datum="WGS84",
    )
    tomorrow = datetime.date.today() + datetime.timedelta(days=1)
    test_env.setDate(
        (tomorrow.year, tomorrow.month, tomorrow.day, 12)
    )  # Hour given in UTC time

    test_motor = SolidMotor(
        thrustSource="data/motors/Cesaroni_M1670.eng",
        burnOut=3.9,
        grainsCenterOfMassPosition=-0.85704,
        grainNumber=5,
        grainSeparation=5 / 1000,
        grainDensity=1815,
        grainOuterRadius=33 / 1000,
        grainInitialInnerRadius=15 / 1000,
        grainInitialHeight=120 / 1000,
        nozzleRadius=33 / 1000,
        throatRadius=11 / 1000,
        interpolationMethod="linear",
        nozzlePosition=-1.255,
        coordinateSystemOrientation="nozzleToCombustionChamber",
    )

    test_rocket = Rocket(
        radius=127 / 2000,
        mass=19.197 - 2.956,
        inertiaI=6.60,
        inertiaZ=0.0351,
        powerOffDrag="data/calisto/powerOffDragCurve.csv",
        powerOnDrag="data/calisto/powerOnDragCurve.csv",
    )

    test_rocket.setRailButtons(0.2, -0.5)

    test_rocket.addMotor(test_motor, position=-1.255)

    NoseCone = test_rocket.addNose(
        length=0.55829, kind="vonKarman", position=0.71971 + 0.558291
    )
    FinSet = test_rocket.addTrapezoidalFins(
        4, span=0.100, rootChord=0.120, tipChord=0.040, position=-1.04956
    )
    Tail = test_rocket.addTail(
        topRadius=0.0635, bottomRadius=0.0435, length=0.060, position=-1.194656
    )

    Main = test_rocket.addParachute(
        "Main",
        CdS=10.0,
        trigger=800,
        samplingRate=105,
        lag=0,
    )

    Drogue = test_rocket.addParachute(
        "Drogue",
        CdS=1.0,
        trigger="apogee",
        samplingRate=105,
        lag=0,
    )

    test_flight = Flight(
        rocket=test_rocket,
        environment=test_env,
        railLength=5,
        inclination=85,
        heading=0,
    )

    assert (
        abs(test_flight.z(test_flight.parachuteEvents[0][0]) - test_flight.apogee) <= 1
    )
    assert (
        abs(
            test_flight.z(test_flight.parachuteEvents[1][0])
            - (800 + test_env.elevation)
        )
        <= 1
    )

    assert test_flight.allinfo() == None


def test_export_data():
    "Tests weather the method Flight.export_data is working as intended"

    test_env = Environment(
<<<<<<< HEAD
        rail_length=5,
=======
>>>>>>> 939f2bab
        latitude=32.990254,
        longitude=-106.974998,
        elevation=1400,
        datum="WGS84",
    )

    test_motor = SolidMotor(
        thrust_source="data/motors/Cesaroni_M1670.eng",
        burn_out=3.9,
        grains_center_of_mass_position=-0.85704,
        grain_number=5,
        grain_separation=5 / 1000,
        grain_density=1815,
        grain_outer_radius=33 / 1000,
        grain_initial_inner_radius=15 / 1000,
        grain_initial_height=120 / 1000,
        nozzle_radius=33 / 1000,
        throat_radius=11 / 1000,
        interpolation_method="linear",
        nozzle_position=-1.255,
        coordinate_system_orientation="nozzle_to_combustion_chamber",
    )

    test_rocket = Rocket(
        radius=127 / 2000,
        mass=19.197 - 2.956,
        inertia_i=6.60,
        inertia_z=0.0351,
        power_off_drag=0.5,
        power_on_drag=0.5,
    )

<<<<<<< HEAD
    test_rocket.set_rail_buttons([0.2, -0.5])
=======
    test_rocket.setRailButtons(0.2, -0.5)
>>>>>>> 939f2bab

    test_rocket.add_motor(test_motor, position=-1.255)

    nosecone = test_rocket.add_nose(
        length=0.55829, kind="vonKarman", position=0.71971 + 0.558291
    )
    finset = test_rocket.add_trapezoidal_fins(
        4, span=0.100, root_chord=0.120, tip_chord=0.040, position=-1.04956
    )

    test_flight = Flight(
        rocket=test_rocket,
        environment=test_env,
        railLength=5,
        inclination=85,
        heading=0,
    )

    # Basic export
    test_flight.export_data("test_export_data_1.csv")

    # Custom export
    test_flight.export_data(
        "test_export_data_2.csv",
        "z",
        "vz",
        "e1",
        "w3",
        "angle_of_attack",
        time_step=0.1,
    )

    # Load exported files and fixtures and compare them

    test_1 = np.loadtxt("test_export_data_1.csv", delimiter=",")
    test_2 = np.loadtxt("test_export_data_2.csv", delimiter=",")

    # Delete files
    os.remove("test_export_data_1.csv")
    os.remove("test_export_data_2.csv")

    # Check if basic exported content matches data
    assert np.allclose(test_flight.x[:, 0], test_1[:, 0], atol=1e-5) == True
    assert np.allclose(test_flight.x[:, 1], test_1[:, 1], atol=1e-5) == True
    assert np.allclose(test_flight.y[:, 1], test_1[:, 2], atol=1e-5) == True
    assert np.allclose(test_flight.z[:, 1], test_1[:, 3], atol=1e-5) == True
    assert np.allclose(test_flight.vx[:, 1], test_1[:, 4], atol=1e-5) == True
    assert np.allclose(test_flight.vy[:, 1], test_1[:, 5], atol=1e-5) == True
    assert np.allclose(test_flight.vz[:, 1], test_1[:, 6], atol=1e-5) == True
    assert np.allclose(test_flight.e0[:, 1], test_1[:, 7], atol=1e-5) == True
    assert np.allclose(test_flight.e1[:, 1], test_1[:, 8], atol=1e-5) == True
    assert np.allclose(test_flight.e2[:, 1], test_1[:, 9], atol=1e-5) == True
    assert np.allclose(test_flight.e3[:, 1], test_1[:, 10], atol=1e-5) == True
    assert np.allclose(test_flight.w1[:, 1], test_1[:, 11], atol=1e-5) == True
    assert np.allclose(test_flight.w2[:, 1], test_1[:, 12], atol=1e-5) == True
    assert np.allclose(test_flight.w3[:, 1], test_1[:, 13], atol=1e-5) == True

    # Check if custom exported content matches data
    timePoints = np.arange(test_flight.t_initial, test_flight.t_final, 0.1)
    assert np.allclose(timePoints, test_2[:, 0], atol=1e-5) == True
    assert np.allclose(test_flight.z(timePoints), test_2[:, 1], atol=1e-5) == True
    assert np.allclose(test_flight.vz(timePoints), test_2[:, 2], atol=1e-5) == True
    assert np.allclose(test_flight.e1(timePoints), test_2[:, 3], atol=1e-5) == True
    assert np.allclose(test_flight.w3(timePoints), test_2[:, 4], atol=1e-5) == True
    assert (
        np.allclose(test_flight.angle_of_attack(timePoints), test_2[:, 5], atol=1e-5)
        == True
    )


def test_export_kml():
    "Tests weather the method Flight.export_kml is working as intended"

    test_env = Environment(
<<<<<<< HEAD
        rail_length=5,
=======
>>>>>>> 939f2bab
        latitude=32.990254,
        longitude=-106.974998,
        elevation=1400,
        datum="WGS84",
    )

    test_motor = SolidMotor(
        thrust_source="data/motors/Cesaroni_M1670.eng",
        burn_out=3.9,
        grains_center_of_mass_position=-0.85704,
        grain_number=5,
        grain_separation=5 / 1000,
        grain_density=1815,
        grain_outer_radius=33 / 1000,
        grain_initial_inner_radius=15 / 1000,
        grain_initial_height=120 / 1000,
        nozzle_radius=33 / 1000,
        throat_radius=11 / 1000,
        interpolation_method="linear",
        nozzle_position=-1.255,
        coordinate_system_orientation="nozzle_to_combustion_chamber",
    )

    test_rocket = Rocket(
        radius=127 / 2000,
        mass=19.197 - 2.956,
        inertia_i=6.60,
        inertia_z=0.0351,
        power_off_drag=0.5,
        power_on_drag=0.5,
    )

<<<<<<< HEAD
    test_rocket.set_rail_buttons([0.2, -0.5])
=======
    test_rocket.setRailButtons(0.2, -0.5)
>>>>>>> 939f2bab

    test_rocket.add_motor(test_motor, position=-1.255)

    nosecone = test_rocket.add_nose(
        length=0.55829, kind="vonKarman", position=0.71971 + 0.558291
    )
    finset = test_rocket.add_trapezoidal_fins(
        4, span=0.100, root_chord=0.120, tip_chord=0.040, position=-1.04956
    )

    test_flight = Flight(
        rocket=test_rocket,
        environment=test_env,
        railLength=5,
        inclination=85,
        heading=0,
    )

    # Basic export
    test_flight.export_kml(
        "test_export_data_1.kml", time_step=None, extrude=True, altitude_mode="absolute"
    )

    # Load exported files and fixtures and compare them
    test_1 = open("test_export_data_1.kml", "r")

    for row in test_1:
        if row[:29] == "                <coordinates>":
            r = row[29:-15]
            r = r.split(",")
            for i, j in enumerate(r):
                r[i] = j.split(" ")
    lon, lat, z, coords = [], [], [], []
    for i in r:
        for j in i:
            coords.append(j)
    for i in range(0, len(coords), 3):
        lon.append(float(coords[i]))
        lat.append(float(coords[i + 1]))
        z.append(float(coords[i + 2]))

    # Delete temporary test file
    test_1.close()
    os.remove("test_export_data_1.kml")

    assert np.allclose(test_flight.latitude[:, 1], lat, atol=1e-3) == True
    assert np.allclose(test_flight.longitude[:, 1], lon, atol=1e-3) == True
    assert np.allclose(test_flight.z[:, 1], z, atol=1e-3) == True


@patch("matplotlib.pyplot.show")
def test_latlon_conversions(mock_show):
    test_env = Environment(
<<<<<<< HEAD
        rail_length=5,
=======
>>>>>>> 939f2bab
        latitude=32.990254,
        longitude=-106.974998,
        elevation=1400,
        datum="WGS84",
    )

    test_motor = SolidMotor(
        thrust_source="data/motors/Cesaroni_M1670.eng",
        burn_out=3.9,
        grains_center_of_mass_position=-0.85704,
        grain_number=5,
        grain_separation=5 / 1000,
        grain_density=1815,
        grain_outer_radius=33 / 1000,
        grain_initial_inner_radius=15 / 1000,
        grain_initial_height=120 / 1000,
        nozzle_radius=33 / 1000,
        throat_radius=11 / 1000,
        interpolation_method="linear",
        nozzle_position=-1.255,
        coordinate_system_orientation="nozzle_to_combustion_chamber",
    )

    test_rocket = Rocket(
        radius=127 / 2000,
        mass=19.197 - 2.956,
        inertia_i=6.60,
        inertia_z=0.0351,
        power_off_drag=0.5,
        power_on_drag=0.5,
    )

<<<<<<< HEAD
    test_rocket.set_rail_buttons([0.2, -0.5])
=======
    test_rocket.setRailButtons(0.2, -0.5)
>>>>>>> 939f2bab

    test_rocket.add_motor(test_motor, position=-1.255)

    nosecone = test_rocket.add_nose(
        length=0.55829, kind="vonKarman", position=0.71971 + 0.558291
    )
    finset = test_rocket.add_trapezoidal_fins(
        4, span=0.100, root_chord=0.120, tip_chord=0.040, position=-1.04956
    )
    tail = test_rocket.add_tail(
        top_radius=0.0635, bottom_radius=0.0435, length=0.060, position=-1.194656
    )

<<<<<<< HEAD
    def drogue_trigger(p, y):
=======
    def drogueTrigger(p, h, y):
>>>>>>> 939f2bab
        # p = pressure
        # y = [x, y, z, vx, vy, vz, e0, e1, e2, e3, w1, w2, w3]
        # activate drogue when vz < 0 m/s.
        return True if y[5] < 0 else False

<<<<<<< HEAD
    def main_trigger(p, y):
=======
    def mainTrigger(p, h, y):
>>>>>>> 939f2bab
        # p = pressure
        # y = [x, y, z, vx, vy, vz, e0, e1, e2, e3, w1, w2, w3]
        # activate main when vz < 0 m/s and z < 800 m.
        return True if y[5] < 0 and h < 800 else False

    Main = test_rocket.add_parachute(
        "Main",
        CdS=10.0,
        trigger=main_trigger,
        sampling_rate=105,
        lag=1.5,
        noise=(0, 8.3, 0.5),
    )

    Drogue = test_rocket.add_parachute(
        "Drogue",
        CdS=1.0,
        trigger=drogue_trigger,
        sampling_rate=105,
        lag=1.5,
        noise=(0, 8.3, 0.5),
    )

    test_flight = Flight(
        rocket=test_rocket,
        environment=test_env,
        railLength=5,
        inclination=85,
        heading=45,
    )

    # Check for initial and final lat/lon coordinates based on launch pad coordinates
    test_flight.post_process()
    assert abs(test_flight.latitude(0)) - abs(test_flight.env.latitude) < 1e-6
    assert abs(test_flight.longitude(0)) - abs(test_flight.env.longitude) < 1e-6
    assert test_flight.latitude(test_flight.t_final) > test_flight.env.latitude
    assert test_flight.longitude(test_flight.t_final) > test_flight.env.longitude


@patch("matplotlib.pyplot.show")
def test_latlon_conversions2(mock_show):
    "additional tests to capture incorrect behaviors during lat/lon conversions"
    test_motor = SolidMotor(
        thrust_source="data/motors/Cesaroni_M1670.eng",
        burn_out=3.9,
        grains_center_of_mass_position=-0.85704,
        grain_number=5,
        grain_separation=5 / 1000,
        grain_density=1815,
        grain_outer_radius=33 / 1000,
        grain_initial_inner_radius=15 / 1000,
        grain_initial_height=120 / 1000,
        nozzle_radius=33 / 1000,
        throat_radius=11 / 1000,
        interpolation_method="linear",
        nozzle_position=-1.255,
        coordinate_system_orientation="nozzle_to_combustion_chamber",
    )

    test_rocket = Rocket(
        radius=127 / 2000,
        mass=19.197 - 2.956,
        inertia_i=6.60,
        inertia_z=0.0351,
        power_off_drag=0.5,
        power_on_drag=0.5,
    )

<<<<<<< HEAD
    test_rocket.set_rail_buttons([0.2, -0.5])
=======
    test_rocket.setRailButtons(0.2, -0.5)
>>>>>>> 939f2bab

    test_rocket.add_motor(test_motor, position=-1.255)

    nosecone = test_rocket.add_nose(
        length=0.55829, kind="vonKarman", position=0.71971 + 0.558291
    )
    finset = test_rocket.add_trapezoidal_fins(
        4, span=0.100, root_chord=0.120, tip_chord=0.040, position=-1.04956
    )
    tail = test_rocket.add_tail(
        top_radius=0.0635, bottom_radius=0.0435, length=0.060, position=-1.194656
    )

    test_env = Environment(
<<<<<<< HEAD
        rail_length=5,
=======
>>>>>>> 939f2bab
        latitude=0,
        longitude=0,
        elevation=1400,
    )

    test_flight = Flight(
        rocket=test_rocket,
        environment=test_env,
        railLength=5,
        inclination=85,
        heading=0,
    )

    test_flight.post_process()

<<<<<<< HEAD
    assert abs(test_flight.longitude(test_flight.t_final) - 0) < 1e-12
    assert test_flight.latitude(test_flight.t_final) > 0
=======
    assert abs(test_flight.longitude(test_flight.tFinal) - 0) < 1e-12
    assert test_flight.latitude(test_flight.tFinal) > 0


@pytest.mark.parametrize(
    "rail_length, out_of_rail_time",
    [
        (0.52, 0.5180212542878443),
        (5.2, 5.180378138072207),
        (50.2, 50.00897551720473),
        (100000, 100003.35594050681),
    ],
)
def test_rail_length(rocket, example_env, rail_length, out_of_rail_time):
    """Test the rail length parameter of the Flight class. This test simply
    simulate the flight using different rail lengths and checks if the expected
    out of rail altitude is achieved. Four different rail lengths are
    tested: 0.001, 1, 10, and 100000 meters. This provides a good test range.
    Currently, if a rail length of 0 is used, the simulation will fail in a
    ZeroDivisionError, which is not being tested here.

    Parameters
    ----------
    rocket : rocketpy.Rocket
        The rocket to be simulated. In this case, the fixture rocket is used.
        See the conftest.py file for more information.
    example_env : rocketpy.Environment
        The environment to be simulated. In this case, the fixture environment
        is used. See the conftest.py file for more information.
    rail_length : float, int
        The length of the rail in meters. It must be a positive number. See the
        Flight class documentation for more information.
    out_of_rail_time : float, int
        The expected time at which the rocket leaves the rail in seconds.
    """
    test_flight = Flight(
        rocket=rocket,
        environment=example_env,
        railLength=rail_length,
        inclination=85,
        heading=0,
        terminateOnApogee=True,
    )
    assert (test_flight.z(test_flight.outOfRailTime) - out_of_rail_time) < 1e-6
>>>>>>> 939f2bab
<|MERGE_RESOLUTION|>--- conflicted
+++ resolved
@@ -33,15 +33,9 @@
     """
 
     def compute_static_margin_error_given_distance(position, static_margin, rocket):
-<<<<<<< HEAD
         rocket.aerodynamic_surfaces = []
         rocket.add_nose(length=0.5, kind="vonKarman", position=1.0 + 0.5)
         rocket.add_trapezoidal_fins(
-=======
-        rocket.aerodynamicSurfaces.clear()
-        rocket.addNose(length=0.5, kind="vonKarman", position=1.0 + 0.5)
-        rocket.addTrapezoidalFins(
->>>>>>> 939f2bab
             4,
             span=0.100,
             root_chord=0.100,
@@ -69,10 +63,7 @@
 @patch("matplotlib.pyplot.show")
 def test_flight(mock_show):
     test_env = Environment(
-<<<<<<< HEAD
-        rail_length=5,
-=======
->>>>>>> 939f2bab
+        railLength=5,
         latitude=32.990254,
         longitude=-106.974998,
         elevation=1400,
@@ -109,11 +100,7 @@
         power_on_drag="data/calisto/powerOnDragCurve.csv",
     )
 
-<<<<<<< HEAD
-    test_rocket.set_rail_buttons([0.2, -0.5])
-=======
-    test_rocket.setRailButtons(0.2, -0.5)
->>>>>>> 939f2bab
+    test_rocket.setRailButtons([0.2, -0.5])
 
     test_rocket.add_motor(test_motor, position=-1.255)
 
@@ -127,21 +114,13 @@
         top_radius=0.0635, bottom_radius=0.0435, length=0.060, position=-1.194656
     )
 
-<<<<<<< HEAD
     def drogue_trigger(p, y):
-=======
-    def drogueTrigger(p, h, y):
->>>>>>> 939f2bab
         # p = pressure
         # y = [x, y, z, vx, vy, vz, e0, e1, e2, e3, w1, w2, w3]
         # activate drogue when vz < 0 m/s.
         return True if y[5] < 0 else False
 
-<<<<<<< HEAD
     def main_trigger(p, y):
-=======
-    def mainTrigger(p, h, y):
->>>>>>> 939f2bab
         # p = pressure
         # y = [x, y, z, vx, vy, vz, e0, e1, e2, e3, w1, w2, w3]
         # activate main when vz < 0 m/s and z < 800 m.
@@ -179,10 +158,7 @@
 @patch("matplotlib.pyplot.show")
 def test_initial_solution(mock_show):
     test_env = Environment(
-<<<<<<< HEAD
-        rail_length=5,
-=======
->>>>>>> 939f2bab
+        railLength=5,
         latitude=32.990254,
         longitude=-106.974998,
         elevation=1400,
@@ -219,11 +195,7 @@
         power_on_drag="data/calisto/powerOnDragCurve.csv",
     )
 
-<<<<<<< HEAD
-    test_rocket.set_rail_buttons([0.2, -0.5])
-=======
-    test_rocket.setRailButtons(0.2, -0.5)
->>>>>>> 939f2bab
+    test_rocket.setRailButtons([0.2, -0.5])
 
     test_rocket.add_motor(test_motor, position=-1.255)
 
@@ -237,21 +209,13 @@
         top_radius=0.0635, bottom_radius=0.0435, length=0.060, position=-1.194656
     )
 
-<<<<<<< HEAD
     def drogue_trigger(p, y):
-=======
-    def drogueTrigger(p, h, y):
->>>>>>> 939f2bab
         # p = pressure
         # y = [x, y, z, vx, vy, vz, e0, e1, e2, e3, w1, w2, w3]
         # activate drogue when vz < 0 m/s.
         return True if y[5] < 0 else False
 
-<<<<<<< HEAD
     def main_trigger(p, y):
-=======
-    def mainTrigger(p, h, y):
->>>>>>> 939f2bab
         # p = pressure
         # y = [x, y, z, vx, vy, vz, e0, e1, e2, e3, w1, w2, w3]
         # activate main when vz < 0 m/s and z < 800 m.
@@ -319,13 +283,8 @@
     Check if a restoring moment exists depending on static margins."""
 
     # Create an environment with ZERO gravity to keep the rocket's speed constant
-<<<<<<< HEAD
-    Env = Environment(gravity=0, rail_length=0, latitude=0, longitude=0, elevation=0)
-    Env.set_atmospheric_model(
-=======
-    Env = Environment(gravity=0, latitude=0, longitude=0, elevation=0)
+    Env = Environment(gravity=0, railLength=0, latitude=0, longitude=0, elevation=0)
     Env.setAtmosphericModel(
->>>>>>> 939f2bab
         type="CustomAtmosphere",
         wind_u=wind_u,
         wind_v=wind_v,
@@ -361,13 +320,8 @@
         power_off_drag=0,
         power_on_drag=0,
     )
-<<<<<<< HEAD
-    DummyRocket.set_rail_buttons([0.2, -0.5])
-    DummyRocket.add_motor(DummyMotor, position=-1.255)
-=======
-    DummyRocket.setRailButtons(0.2, -0.5)
+    DummyRocket.setRailButtons([0.2, -0.5])
     DummyRocket.addMotor(DummyMotor, position=-1.255)
->>>>>>> 939f2bab
 
     setup_rocket_with_given_static_margin(DummyRocket, static_margin)
 
@@ -406,10 +360,7 @@
 @patch("matplotlib.pyplot.show")
 def test_rolling_flight(mock_show):
     test_env = Environment(
-<<<<<<< HEAD
-        rail_length=5,
-=======
->>>>>>> 939f2bab
+        railLength=5,
         latitude=32.990254,
         longitude=-106.974998,
         elevation=1400,
@@ -447,11 +398,7 @@
         power_on_drag="data/calisto/powerOnDragCurve.csv",
     )
 
-<<<<<<< HEAD
-    test_rocket.set_rail_buttons([0.2, -0.5])
-=======
-    test_rocket.setRailButtons(0.2, -0.5)
->>>>>>> 939f2bab
+    test_rocket.setRailButtons([0.2, -0.5])
 
     test_rocket.add_motor(test_motor, position=-1.255)
 
@@ -470,21 +417,13 @@
         top_radius=0.0635, bottom_radius=0.0435, length=0.060, position=-1.194656
     )
 
-<<<<<<< HEAD
     def drogue_trigger(p, y):
-=======
-    def drogueTrigger(p, h, y):
->>>>>>> 939f2bab
         # p = pressure
         # y = [x, y, z, vx, vy, vz, e0, e1, e2, e3, w1, w2, w3]
         # activate drogue when vz < 0 m/s.
         return True if y[5] < 0 else False
 
-<<<<<<< HEAD
     def main_trigger(p, y):
-=======
-    def mainTrigger(p, h, y):
->>>>>>> 939f2bab
         # p = pressure
         # y = [x, y, z, vx, vy, vz, e0, e1, e2, e3, w1, w2, w3]
         # activate main when vz < 0 m/s and z < 800 m.
@@ -614,10 +553,7 @@
     "Tests weather the method Flight.export_data is working as intended"
 
     test_env = Environment(
-<<<<<<< HEAD
-        rail_length=5,
-=======
->>>>>>> 939f2bab
+        railLength=5,
         latitude=32.990254,
         longitude=-106.974998,
         elevation=1400,
@@ -650,11 +586,7 @@
         power_on_drag=0.5,
     )
 
-<<<<<<< HEAD
-    test_rocket.set_rail_buttons([0.2, -0.5])
-=======
-    test_rocket.setRailButtons(0.2, -0.5)
->>>>>>> 939f2bab
+    test_rocket.setRailButtons([0.2, -0.5])
 
     test_rocket.add_motor(test_motor, position=-1.255)
 
@@ -729,10 +661,7 @@
     "Tests weather the method Flight.export_kml is working as intended"
 
     test_env = Environment(
-<<<<<<< HEAD
-        rail_length=5,
-=======
->>>>>>> 939f2bab
+        railLength=5,
         latitude=32.990254,
         longitude=-106.974998,
         elevation=1400,
@@ -765,11 +694,7 @@
         power_on_drag=0.5,
     )
 
-<<<<<<< HEAD
-    test_rocket.set_rail_buttons([0.2, -0.5])
-=======
-    test_rocket.setRailButtons(0.2, -0.5)
->>>>>>> 939f2bab
+    test_rocket.setRailButtons([0.2, -0.5])
 
     test_rocket.add_motor(test_motor, position=-1.255)
 
@@ -823,10 +748,7 @@
 @patch("matplotlib.pyplot.show")
 def test_latlon_conversions(mock_show):
     test_env = Environment(
-<<<<<<< HEAD
-        rail_length=5,
-=======
->>>>>>> 939f2bab
+        railLength=5,
         latitude=32.990254,
         longitude=-106.974998,
         elevation=1400,
@@ -859,11 +781,7 @@
         power_on_drag=0.5,
     )
 
-<<<<<<< HEAD
-    test_rocket.set_rail_buttons([0.2, -0.5])
-=======
-    test_rocket.setRailButtons(0.2, -0.5)
->>>>>>> 939f2bab
+    test_rocket.setRailButtons([0.2, -0.5])
 
     test_rocket.add_motor(test_motor, position=-1.255)
 
@@ -877,21 +795,13 @@
         top_radius=0.0635, bottom_radius=0.0435, length=0.060, position=-1.194656
     )
 
-<<<<<<< HEAD
-    def drogue_trigger(p, y):
-=======
-    def drogueTrigger(p, h, y):
->>>>>>> 939f2bab
+    def drogue_trigger(p, h, y):
         # p = pressure
         # y = [x, y, z, vx, vy, vz, e0, e1, e2, e3, w1, w2, w3]
         # activate drogue when vz < 0 m/s.
         return True if y[5] < 0 else False
 
-<<<<<<< HEAD
-    def main_trigger(p, y):
-=======
-    def mainTrigger(p, h, y):
->>>>>>> 939f2bab
+    def main_trigger(p, h, y):
         # p = pressure
         # y = [x, y, z, vx, vy, vz, e0, e1, e2, e3, w1, w2, w3]
         # activate main when vz < 0 m/s and z < 800 m.
@@ -960,11 +870,7 @@
         power_on_drag=0.5,
     )
 
-<<<<<<< HEAD
-    test_rocket.set_rail_buttons([0.2, -0.5])
-=======
-    test_rocket.setRailButtons(0.2, -0.5)
->>>>>>> 939f2bab
+    test_rocket.setRailButtons([0.2, -0.5])
 
     test_rocket.add_motor(test_motor, position=-1.255)
 
@@ -979,10 +885,7 @@
     )
 
     test_env = Environment(
-<<<<<<< HEAD
-        rail_length=5,
-=======
->>>>>>> 939f2bab
+        railLength=5,
         latitude=0,
         longitude=0,
         elevation=1400,
@@ -998,12 +901,8 @@
 
     test_flight.post_process()
 
-<<<<<<< HEAD
     assert abs(test_flight.longitude(test_flight.t_final) - 0) < 1e-12
     assert test_flight.latitude(test_flight.t_final) > 0
-=======
-    assert abs(test_flight.longitude(test_flight.tFinal) - 0) < 1e-12
-    assert test_flight.latitude(test_flight.tFinal) > 0
 
 
 @pytest.mark.parametrize(
@@ -1045,5 +944,4 @@
         heading=0,
         terminateOnApogee=True,
     )
-    assert (test_flight.z(test_flight.outOfRailTime) - out_of_rail_time) < 1e-6
->>>>>>> 939f2bab
+    assert (test_flight.z(test_flight.outOfRailTime) - out_of_rail_time) < 1e-6