--- conflicted
+++ resolved
@@ -21,15 +21,10 @@
     example_env : rocketpy.Environment
         Environment object to be used in the tests. See conftest.py for more details.
     """
-<<<<<<< HEAD
-    rocket.set_rail_buttons([-0.5, 0.2])
-    flight = Flight(environment=example_env, rocket=rocket, inclination=85, heading=0)
-=======
     rocket.setRailButtons(-0.5, 0.2)
     flight = Flight(
         environment=example_env, rocket=rocket, railLength=5, inclination=85, heading=0
     )
->>>>>>> 939f2bab
 
     objects = [flight, flight, flight]
 
@@ -79,16 +74,8 @@
         wind_v=[(0, -2), (500, 3), (1600, 2)],
     )
 
-<<<<<<< HEAD
-    rocket.set_rail_buttons([-0.5, 0.2])
-=======
     rocket.setRailButtons(-0.5, 0.2)
->>>>>>> 939f2bab
-
-    inclinations = [60, 70, 80, 90]
-    headings = [0, 45, 90, 180]
     flights = []
-
     # Create (4 * 4) = 16 different flights to be compared
     for heading in headings:
         for inclination in inclinations:
