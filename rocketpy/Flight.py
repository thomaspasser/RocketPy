--- conflicted
+++ resolved
@@ -10,11 +10,8 @@
 import time
 from typing import List, Optional, Sequence, Union
 import warnings
-<<<<<<< HEAD
 from scipy.spatial.transform import Rotation
 
-=======
->>>>>>> b00f2f8f
 from copy import deepcopy
 from functools import cached_property
 
@@ -516,14 +513,9 @@
 
     def __init__(
         self,
-<<<<<<< HEAD
         rocket: Rocket,
         environment: Environment,
-=======
-        rocket,
-        environment,
         rail_length,
->>>>>>> b00f2f8f
         inclination=80,
         heading=90,
         initial_solution=None,
@@ -617,10 +609,6 @@
         # Fetch helper classes and functions
         FlightPhases = self.FlightPhases
         TimeNodes = self.TimeNodes
-<<<<<<< HEAD
-=======
-        time_iterator = self.time_iterator
->>>>>>> b00f2f8f
 
         # Save rocket, parachutes, environment, maximum simulation time
         # and termination events
@@ -663,11 +651,7 @@
         self.FlightPhases.add_phase(self.max_time)
 
         # Simulate flight
-<<<<<<< HEAD
-        for phase_index, phase in self.timeIterator(self.flightPhases):
-=======
-        for phase_index, phase in time_iterator(self.FlightPhases):
->>>>>>> b00f2f8f
+        for phase_index, phase in self.time_iterator(self.FlightPhases):
             # print('\nCurrent Flight Phase List')
             # print(self.FlightPhases)
             # print('\n\tCurrent Flight Phase')
@@ -723,11 +707,7 @@
             # print('\tTime Nodes Length: ', str(len(phase.TimeNodes)), ' | Time Nodes Preview: ', phase.TimeNodes[0:3])
 
             # Iterate through time nodes
-<<<<<<< HEAD
-            for node_index, node in self.timeIterator(phase.timeNodes):
-=======
-            for node_index, node in time_iterator(phase.TimeNodes):
->>>>>>> b00f2f8f
+            for node_index, node in self.time_iterator(phase.TimeNodes):
                 # print('\n\t\tCurrent Time Node')
                 # print('\t\tIndex: ', node_index, ' | Time Node: ', node)
                 # Determine time bound for this time node
@@ -1033,16 +1013,9 @@
                             # print('\t\t\t\tOvershootable Nodes Length: ', str(len(overshootable_nodes)), ' | Overshootable Nodes: ', overshootable_nodes)
                             # Feed overshootable time nodes trigger
                             interpolator = phase.solver.dense_output()
-<<<<<<< HEAD
-                            for overshootable_index, overshootableNode in self.timeIterator(
-                                overshootableNodes
+                            for overshootable_index, overshootable_node in self.time_iterator(
+                                overshootable_nodes
                             ):
-=======
-                            for (
-                                overshootable_index,
-                                overshootable_node,
-                            ) in time_iterator(overshootable_nodes):
->>>>>>> b00f2f8f
                                 # print('\n\t\t\t\tCurrent Overshootable Node')
                                 # print('\t\t\t\tIndex: ', overshootable_index, ' | Overshootable Node: ', overshootable_node)
                                 # Calculate state at node time
@@ -1397,37 +1370,7 @@
 
         # Determine lift force and moment
         R1, R2 = 0, 0
-<<<<<<< HEAD
-        M1, M2, M3, Tz, Ti, TzDot, TiDot, MtDot, Mt, Thrust = self._get_motor_details(t)
-=======
-        M1, M2, M3 = 0, 0, 0
-        # Determine current behavior
-        if t < self.rocket.motor.burn_out_time:
-            # Motor burning
-            # Retrieve important motor quantities
-            # Inertias
-            Tz = self.rocket.motor.I_33.get_value_opt(t)
-            Ti = self.rocket.motor.I_11.get_value_opt(t)
-            Tzdot = self.rocket.motor.I_33.differentiate(t, dx=1e-6)
-            Tidot = self.rocket.motor.I_11.differentiate(t, dx=1e-6)
-            # Mass
-            Mtdot = self.rocket.motor.mass_flow_rate.get_value_opt(t)
-            Mt = self.rocket.motor.propellant_mass.get_value_opt(t)
-            # Thrust
-            thrust = self.rocket.motor.thrust.get_value_opt(t)
-            # Off center moment
-            M1 += self.rocket.thrust_eccentricity_x * thrust
-            M2 -= self.rocket.thrust_eccentricity_y * thrust
-        else:
-            # Motor stopped
-            # Retrieve important motor quantities
-            # Inertias
-            Tz, Ti, Tzdot, Tidot = 0, 0, 0, 0
-            # Mass
-            Mtdot, Mt = 0, 0
-            # thrust
-            thrust = 0
->>>>>>> b00f2f8f
+        M1, M2, M3, Tz, Ti, TzDot, TiDot, MtDot, Mt, thrust = self._get_motor_details(t)
 
         # Retrieve important quantities
         # Inertias
@@ -1438,37 +1381,21 @@
         M = Mt + Mr
         mu = (Mt * Mr) / (Mt + Mr)
         # Geometry
-<<<<<<< HEAD
-        # b = -self.rocket.distanceRocketPropellant
+        # b = -self.rocket.distance_rocket_propellant
         propellant_offset = (
-=======
-        # b = -self.rocket.distance_rocket_propellant
-        b = (
->>>>>>> b00f2f8f
             -(
                 self.rocket.center_of_propellant_position(0)
                 - self.rocket.center_of_dry_mass_position
             )
             * self.rocket._csys
         )
-<<<<<<< HEAD
-        # c = -self.rocket.distanceRocketNozzle
+        # c = -self.rocket.distance_rocket_nozzle
         motor_offset = (
-            -(self.rocket.motorPosition - self.rocket.centerOfDryMassPosition)
-            * self.rocket._csys
-        )
-        # TODO figure out what a, b, c are and write it!?
-        a = propellant_offset * Mt / M
-        rN = self.rocket.motor.nozzleRadius
-=======
-        # c = -self.rocket.distance_rocket_nozzle
-        c = (
             -(self.rocket.motor_position - self.rocket.center_of_dry_mass_position)
             * self.rocket._csys
         )
-        a = b * Mt / M
+        a = propellant_offset * Mt / M
         rN = self.rocket.motor.nozzle_radius
->>>>>>> b00f2f8f
         # Prepare transformation matrix
         quat = np.array([e1, e2, e3, e0])
         Krot = Rotation.from_quat(quat)
@@ -1479,49 +1406,29 @@
 
         # Calculate Forces and Moments
         # Get freestream speed
-<<<<<<< HEAD
-        windVelocity = np.array([self.env.windVelocityX.getValueOpt(z),
-                                 self.env.windVelocityY.getValueOpt(z),
-                                 0])
-        freestreamSpeed = np.linalg.norm(windVelocity - v)
-        freestreamMach = freestreamSpeed / self.env.speedOfSound.getValueOpt(z)
-=======
-        wind_velocity_x = self.env.wind_velocity_x.get_value_opt(z)
-        wind_velocity_y = self.env.wind_velocity_y.get_value_opt(z)
-        free_stream_speed = (
-            (wind_velocity_x - vx) ** 2 + (wind_velocity_y - vy) ** 2 + (vz) ** 2
-        ) ** 0.5
+        wind_velocity = np.array([self.env.wind_velocity_x.get_value_opt(z),
+                                  self.env.wind_velocity_y.get_value_opt(z),
+                                  0])
+        free_stream_speed = np.linalg.norm(wind_velocity - v)
         free_stream_mach = free_stream_speed / self.env.speed_of_sound.get_value_opt(z)
->>>>>>> b00f2f8f
 
         # Determine aerodynamics forces
         # Determine Drag Force
         if t < self.rocket.motor.burn_out_time:
             drag_coeff = self.rocket.power_on_drag.get_value_opt(free_stream_mach)
         else:
-<<<<<<< HEAD
-            dragCoeff = self.rocket.powerOffDrag.getValueOpt(freestreamMach)
-        rho = self.env.density.getValueOpt(z)
-        R3 = -0.5 * rho * freestreamSpeed**2 * self.rocket.area * dragCoeff
-=======
             drag_coeff = self.rocket.power_off_drag.get_value_opt(free_stream_mach)
         rho = self.env.density.get_value_opt(z)
-        R3 = -0.5 * rho * (free_stream_speed**2) * self.rocket.area * (drag_coeff)
+        R3 = -0.5 * rho * free_stream_speed**2 * self.rocket.area * drag_coeff
         # R3 += self.__computeDragForce(z, Vector(vx, vy, vz))
->>>>>>> b00f2f8f
+
         # Off center moment
         M1 += self.rocket.cp_eccentricity_y * R3
         M2 -= self.rocket.cp_eccentricity_x * R3
         # Get rocket velocity in body frame
-<<<<<<< HEAD
         # vB = Krot.inv().apply(v)
         vB = Kt @ v
 
-=======
-        vx_b = a11 * vx + a21 * vy + a31 * vz
-        vy_b = a12 * vx + a22 * vy + a32 * vz
-        vz_b = a13 * vx + a23 * vy + a33 * vz
->>>>>>> b00f2f8f
         # Calculate lift and moment for each component of the rocket
         for aero_surface, position in self.rocket.aerodynamic_surfaces:
             comp_cp = (
@@ -1530,87 +1437,45 @@
             surface_radius = aero_surface.rocket_radius
             reference_area = np.pi * surface_radius**2
             # Component absolute velocity in body frame
-<<<<<<< HEAD
             # right before eq. (7) in article
             # compVB = v_i
-            r_i = np.array([0, 0, compCp])
-            compVB = vB + np.cross(omega, r_i)
+            r_i = np.array([0, 0, comp_cp])
+            comp_vB = vB + np.cross(omega, r_i)
 
             # Wind velocity at component
             # TODO not sure if I understand this - could it be wrong?
             # if z is in inertial frame, shouldn't we rotate component offset?
-            compZ = z + compCp
-
-            compWind = np.array([self.env.windVelocityX.getValueOpt(compZ),
-                                 self.env.windVelocityY.getValueOpt(compZ),
-                                 0])
+            comp_z = z + comp_cp
+
+            comp_wind = np.array([self.env.wind_velocity_x.get_value_opt(comp_z),
+                                  self.env.wind_velocity_y.get_value_opt(comp_z),
+                                  0])
             # Component freestream velocity in body frame
-            compWindVB = Kt @ compWind
-            compStreamV = compWindVB - compVB
-            compStreamSpeed = np.linalg.norm(compStreamV)
-            # Component attack angle and lift force
-            compAttackAngle = 0
-            compLift, compLiftXB, compLiftYB = 0, 0, 0
-            # TODO why do we need this check
-            if (compStreamV[0] != 0) or (compStreamV[1] != 0):
-                # Normalize component stream velocity in body frame
-                compStreamVzBn = compStreamV[2] / compStreamSpeed
-                # TODO what is this check for
-                if -1 * compStreamVzBn < 1:
-                    compAttackAngle = np.arccos(-compStreamVzBn)
-                    cLift = aeroSurface.cl(compAttackAngle, freestreamMach)
-                    # Component lift force magnitude
-                    compLift = (
-                        0.5 * rho * (compStreamSpeed**2) * referenceArea * cLift
-                    )
-                    # Component lift force components
-                    liftDirNorm = np.linalg.norm(compStreamV[:2])
-                    compLiftXB = compLift * (compStreamV[0] / liftDirNorm)
-                    compLiftYB = compLift * (compStreamV[1] / liftDirNorm)
-                    # Add to total lift force
-                    R1 += compLiftXB
-                    R2 += compLiftYB
-=======
-            comp_vx_b = vx_b + comp_cp * omega2
-            comp_vy_b = vy_b - comp_cp * omega1
-            comp_vz_b = vz_b
-            # Wind velocity at component
-            comp_z = z + comp_cp
-            comp_wind_vx = self.env.wind_velocity_x.get_value_opt(comp_z)
-            comp_wind_vy = self.env.wind_velocity_y.get_value_opt(comp_z)
-            # Component freestream velocity in body frame
-            comp_wind_vx_b = a11 * comp_wind_vx + a21 * comp_wind_vy
-            comp_wind_vy_b = a12 * comp_wind_vx + a22 * comp_wind_vy
-            comp_wind_vz_b = a13 * comp_wind_vx + a23 * comp_wind_vy
-            comp_stream_vx_b = comp_wind_vx_b - comp_vx_b
-            comp_stream_vy_b = comp_wind_vy_b - comp_vy_b
-            comp_stream_vz_b = comp_wind_vz_b - comp_vz_b
-            comp_stream_speed = (
-                comp_stream_vx_b**2 + comp_stream_vy_b**2 + comp_stream_vz_b**2
-            ) ** 0.5
+            comp_wind_vB = Kt @ comp_wind
+            comp_stream_vB = comp_wind_vB - comp_vB
+            comp_stream_speed = np.linalg.norm(comp_stream_vB)
             # Component attack angle and lift force
             comp_attack_angle = 0
             comp_lift, comp_lift_xb, comp_lift_yb = 0, 0, 0
-            if comp_stream_vx_b**2 + comp_stream_vy_b**2 != 0:
-                # normalize component stream velocity in body frame
-                comp_stream_vz_bn = comp_stream_vz_b / comp_stream_speed
+            # TODO why do we need this check
+            if (comp_stream_vB[0] != 0) or (comp_stream_vB[1] != 0):
+                # Normalize component stream velocity in body frame
+                comp_stream_vz_bn = comp_stream_vB[2] / comp_stream_speed
+                # TODO what is this check for
                 if -1 * comp_stream_vz_bn < 1:
-                    comp_attack_angle = np.arccos(-comp_stream_vz_bn)
+                    compAttackAngle = np.arccos(-comp_stream_vz_bn)
                     c_lift = aero_surface.cl(comp_attack_angle, free_stream_mach)
-                    # component lift force magnitude
+                    # Component lift force magnitude
                     comp_lift = (
                         0.5 * rho * (comp_stream_speed**2) * reference_area * c_lift
                     )
-                    # component lift force components
-                    lift_dir_norm = (
-                        comp_stream_vx_b**2 + comp_stream_vy_b**2
-                    ) ** 0.5
-                    comp_lift_xb = comp_lift * (comp_stream_vx_b / lift_dir_norm)
-                    comp_lift_yb = comp_lift * (comp_stream_vy_b / lift_dir_norm)
-                    # add to total lift force
+                    # Component lift force components
+                    lift_dir_norm = np.linalg.norm(comp_stream_vB[:2])
+                    comp_lift_xb = comp_lift * (comp_stream_vB[0] / lift_dir_norm)
+                    comp_lift_yb = comp_lift * (comp_stream_vB[1] / lift_dir_norm)
+                    # Add to total lift force
                     R1 += comp_lift_xb
                     R2 += comp_lift_yb
->>>>>>> b00f2f8f
                     # Add to total moment
                     M1 -= (comp_cp + a) * comp_lift_yb
                     M2 += (comp_cp + a) * comp_lift_xb
@@ -1641,7 +1506,6 @@
                 pass
         # Calculate derivatives
         # Angular acceleration
-<<<<<<< HEAD
         # TODO this is just bad. what the hell is going on
         # either provide references or matrixify it, if that makes it more clear
         # or split into more steps. like adding all forces before
@@ -1711,7 +1575,7 @@
                           [omega2, -omega1, 0, omega3],
                           [-omega1, -omega2, -omega3, 0]])
         eDot = 0.5 * (Omega @ quat)
-        e1Dot, e2Dot, e3Dot, e0Dot = eDot
+        e1dot, e2dot, e3dot, e0dot = eDot
 
         # Linear acceleration
         # TODO what the hell is this
@@ -1762,44 +1626,6 @@
         acceleration_temp = Krot.apply(dvdt)
 
         ax, ay, az = acceleration_temp
-=======
-        alpha1 = (
-            M1
-            - (
-                omega2 * omega3 * (Rz + Tz - Ri - Ti - mu * b**2)
-                + omega1
-                * (
-                    (Tidot + Mtdot * (Mr - 1) * (b / M) ** 2)
-                    - Mtdot * ((rN / 2) ** 2 + (c - b * mu / Mr) ** 2)
-                )
-            )
-        ) / (Ri + Ti + mu * b**2)
-        alpha2 = (
-            M2
-            - (
-                omega1 * omega3 * (Ri + Ti + mu * b**2 - Rz - Tz)
-                + omega2
-                * (
-                    (Tidot + Mtdot * (Mr - 1) * (b / M) ** 2)
-                    - Mtdot * ((rN / 2) ** 2 + (c - b * mu / Mr) ** 2)
-                )
-            )
-        ) / (Ri + Ti + mu * b**2)
-        alpha3 = (M3 - omega3 * (Tzdot - Mtdot * (rN**2) / 2)) / (Rz + Tz)
-        # Euler parameters derivative
-        e0dot = 0.5 * (-omega1 * e1 - omega2 * e2 - omega3 * e3)
-        e1dot = 0.5 * (omega1 * e0 + omega3 * e2 - omega2 * e3)
-        e2dot = 0.5 * (omega2 * e0 - omega3 * e1 + omega1 * e3)
-        e3dot = 0.5 * (omega3 * e0 + omega2 * e1 - omega1 * e2)
-
-        # Linear acceleration
-        L = [
-            (R1 - b * Mt * (omega2**2 + omega3**2) - 2 * c * Mtdot * omega2) / M,
-            (R2 + b * Mt * (alpha3 + omega1 * omega2) + 2 * c * Mtdot * omega1) / M,
-            (R3 - b * Mt * (alpha2 - omega1 * omega3) + thrust) / M,
-        ]
-        ax, ay, az = np.dot(K, L)
->>>>>>> b00f2f8f
         az -= self.env.gravity(z)  # Include gravity
 
         # Create u_dot
@@ -1844,6 +1670,36 @@
             )
 
         return u_dot
+
+    def _get_motor_details(self, t):
+        M1, M2, M3 = 0, 0, 0
+        # Determine current behavior
+        if t < self.rocket.motor.burnOutTime:
+            # Motor burning
+            # Retrieve important motor quantities
+            # Inertias
+            Tz = self.rocket.motor.inertiaZ.getValueOpt(t)
+            Ti = self.rocket.motor.inertiaI.getValueOpt(t)
+            TzDot = self.rocket.motor.inertiaZDot.getValueOpt(t)
+            TiDot = self.rocket.motor.inertiaIDot.getValueOpt(t)
+            # Mass
+            MtDot = self.rocket.motor.massDot.getValueOpt(t)
+            Mt = self.rocket.motor.mass.getValueOpt(t)
+            # Thrust
+            thrust = self.rocket.motor.thrust.getValueOpt(t)
+            # Off center moment
+            M1 += self.rocket.thrustEccentricityX * Thrust
+            M2 -= self.rocket.thrustEccentricityY * Thrust
+        else:
+            # Motor stopped
+            # Retrieve important motor quantities
+            # Inertias
+            Tz, Ti, TzDot, TiDot = 0, 0, 0, 0
+            # Mass
+            MtDot, Mt = 0, 0
+            # Thrust
+            thrust = 0
+        return M1,M2,M3,Tz,Ti,TzDot,TiDot,MtDot,Mt,thrust
 
     def u_dot_generalized(self, t, u, post_processing=False):
         """Calculates derivative of u state vector with respect to time when the
@@ -2107,41 +1963,7 @@
 
         return u_dot
 
-<<<<<<< HEAD
-    def _get_motor_details(self, t):
-        M1, M2, M3 = 0, 0, 0
-        # Determine current behavior
-        if t < self.rocket.motor.burnOutTime:
-            # Motor burning
-            # Retrieve important motor quantities
-            # Inertias
-            Tz = self.rocket.motor.inertiaZ.getValueOpt(t)
-            Ti = self.rocket.motor.inertiaI.getValueOpt(t)
-            TzDot = self.rocket.motor.inertiaZDot.getValueOpt(t)
-            TiDot = self.rocket.motor.inertiaIDot.getValueOpt(t)
-            # Mass
-            MtDot = self.rocket.motor.massDot.getValueOpt(t)
-            Mt = self.rocket.motor.mass.getValueOpt(t)
-            # Thrust
-            Thrust = self.rocket.motor.thrust.getValueOpt(t)
-            # Off center moment
-            M1 += self.rocket.thrustEccentricityX * Thrust
-            M2 -= self.rocket.thrustEccentricityY * Thrust
-        else:
-            # Motor stopped
-            # Retrieve important motor quantities
-            # Inertias
-            Tz, Ti, TzDot, TiDot = 0, 0, 0, 0
-            # Mass
-            MtDot, Mt = 0, 0
-            # Thrust
-            Thrust = 0
-        return M1,M2,M3,Tz,Ti,TzDot,TiDot,MtDot,Mt,Thrust
-
-    def uDotParachute(self, t, u, postProcessing=False):
-=======
     def u_dot_parachute(self, t, u, post_processing=False):
->>>>>>> b00f2f8f
         """Calculates derivative of u state vector with respect to time
         when rocket is flying under parachute. A 3 DOF approximation is
         used.
@@ -3654,11 +3476,7 @@
         def __repr__(self):
             return str(self.list)
 
-<<<<<<< HEAD
-        def add(self, flightPhase: 'FlightPhase', index: Optional[int] = None) -> None:
-=======
-        def add(self, flight_phase, index=None):
->>>>>>> b00f2f8f
+        def add(self, flight_phase: 'FlightPhase', index: Optional[int] = None) -> None:
             # Handle first phase
             if len(self.list) == 0:
                 self.list.append(flight_phase)
@@ -3743,11 +3561,7 @@
                     )
                     self.add(flight_phase, index + 1)
 
-<<<<<<< HEAD
-        def addPhase(self, t: float, derivatives=None, callback=[], clear=True, index=None):
-=======
-        def add_phase(self, t, derivatives=None, callback=[], clear=True, index=None):
->>>>>>> b00f2f8f
+        def add_phase(self, t: float, derivatives=None, callback=[], clear=True, index=None):
             self.add(self.FlightPhase(t, derivatives, callback, clear), index)
 
         def flush_after(self, index):
