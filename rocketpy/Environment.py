--- conflicted
+++ resolved
@@ -1,10 +1,6 @@
 # -*- coding: utf-8 -*-
 
-<<<<<<< HEAD
-__author__ = "Giovani Hidalgo Ceotto, Lucas Azevedo Pezente"
-=======
-__author__ = "Giovani Hidalgo Ceotto, Guilherme Fernandes Alves"
->>>>>>> d9052798
+__author__ = "Giovani Hidalgo Ceotto, Guilherme Fernandes Alves, Lucas Azevedo Pezente"
 __copyright__ = "Copyright 20XX, Projeto Jupiter"
 __license__ = "MIT"
 
@@ -3156,7 +3152,7 @@
             The longitude coordinates of the point of analysis, must be contained
             between -180.00° and 180.00°
         datum : string
-            The desired reference ellipsoide model, the following optiions are
+            The desired reference ellipsoide model, the following options are
             available: "SAD69", "WGS84", "NAD83", and "SIRGAS2000". The default
             is "SIRGAS2000", then this model will be used if the user make some
             typing mistake
@@ -3290,7 +3286,7 @@
         hemis : string
             Equals to "S" for southern hemisphere and "N" for Northern hemisphere
         datum : string
-            The desired reference ellipsoide model, the following optiions are
+            The desired reference ellipsoide model, the following options are
             available: "SAD69", "WGS84", "NAD83", and "SIRGAS2000". The default
             is "SIRGAS2000", then this model will be used if the user make some
             typing mistake
