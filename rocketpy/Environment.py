--- conflicted
+++ resolved
@@ -59,13 +59,7 @@
         Environment.air_gas_constant : float
             Value of Air's Gas Constant = 287.05287 J/K/Kg
 
-<<<<<<< HEAD
-        Gravity and Launch Rail Length:
-        Environment.rail_length : float
-            Launch rail length in meters.
-=======
         Gravity:
->>>>>>> 939f2bab
         Environment.gravity : float
             Positive value of gravitational acceleration in m/s^2.
 
@@ -302,10 +296,6 @@
 
     def __init__(
         self,
-<<<<<<< HEAD
-        rail_length,
-=======
->>>>>>> 939f2bab
         gravity=None,
         date=None,
         latitude=0,
@@ -314,32 +304,15 @@
         datum="SIRGAS2000",
         timezone="UTC",
     ):
-<<<<<<< HEAD
         """Initialize Environment class, saving launch rail length,
         launch date, location coordinates and elevation. Note that
         by default the standard atmosphere is loaded until another
-        atmospheric model is used. See Environment.set_atmospheric_model
-        for details.
 
         Parameters
         ----------
-        rail_length : scalar
-            Length in which the rocket will be attached to the rail, only
-            moving along a fixed direction, that is, the line parallel to the
-            rail.
-=======
-        """Initialize Environment class, saving launch date, location
-        coordinates and elevation. Note that by default the standard atmosphere
-        is loaded until another atmospheric model is used.
-        See Environment.setAtmosphericModel for more details.
-
-        Parameters
-        ----------
->>>>>>> 939f2bab
         gravity : int, float, callable, string, array, optional
             Surface gravitational acceleration. Positive values point the
             acceleration down. If None, the Somigliana formula is used to
-            compute the gravity at the launch site as a function of height.
         date : array, optional
             Array of length 4, stating (year, month, day, hour (UTC))
             of rocket launch. Must be given if a Forecast, Reanalysis
@@ -372,12 +345,6 @@
         -------
         None
         """
-<<<<<<< HEAD
-        # Save launch rail length
-        self.rail_length = rail_length
-
-=======
->>>>>>> 939f2bab
         # Initialize constants
         self.earth_radius = 6.3781 * (10**6)
         self.air_gas_constant = 287.05287  # in J/K/Kg
@@ -3048,14 +3015,9 @@
     def calculate_dynamic_viscosity(self):
         """Compute the dynamic viscosity of the atmosphere as a function of
         height by using the formula given in ISO 2533 u = B*T^(1.5)/(T+S).
-<<<<<<< HEAD
-        This function is automatically called whenever a new atmospheric model
-        is set.
-=======
         This function is automatically called whenever a new atmospheric model is set.
         Warning: This equation is invalid for very high or very low temperatures
         and under conditions occurring at altitudes above 90 km.
->>>>>>> 939f2bab
 
         Parameters
         ----------
@@ -3242,10 +3204,6 @@
         # Dictionary creation, if not commented follows the SI
         info = dict(
             grav=self.gravity,
-<<<<<<< HEAD
-            launch_rail_length=self.rail_length,
-=======
->>>>>>> 939f2bab
             elevation=self.elevation,
             modelType=self.atmospheric_model_type,
             modelTypeMaxExpectedHeight=self.max_expected_height,
@@ -3301,10 +3259,6 @@
             atmospheric_model_dict = ""
 
         self.exportEnvDictionary = {
-<<<<<<< HEAD
-            "rail_length": self.rail_length,
-=======
->>>>>>> 939f2bab
             "gravity": self.gravity(self.elevation),
             "date": [
                 self.datetime_date.year,
