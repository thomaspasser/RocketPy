--- conflicted
+++ resolved
@@ -457,77 +457,6 @@
         None
         """
 
-<<<<<<< HEAD
-        # Rail Button Forces
-        fig6 = plt.figure(figsize=(9, 6))
-
-        ax1 = plt.subplot(211)
-        ax1.plot(
-            self.flight.rail_button1_normal_force[
-                : self.flight.out_of_rail_time_index, 0
-            ],
-            self.flight.rail_button1_normal_force[
-                : self.flight.out_of_rail_time_index, 1
-            ],
-            label="Upper Rail Button",
-        )
-        ax1.plot(
-            self.flight.rail_button2_normal_force[
-                : self.flight.out_of_rail_time_index, 0
-            ],
-            self.flight.rail_button2_normal_force[
-                : self.flight.out_of_rail_time_index, 1
-            ],
-            label="Lower Rail Button",
-        )
-        ax1.set_xlim(
-            0,
-            self.flight.out_of_rail_time
-            if self.flight.out_of_rail_time > 0
-            else self.flight.t_final,
-        )
-        ax1.legend()
-        ax1.grid(True)
-        ax1.set_xlabel("Time (s)")
-        ax1.set_ylabel("Normal Force (N)")
-        ax1.set_title("Rail Buttons Normal Force")
-
-        ax2 = plt.subplot(212)
-        ax2.plot(
-            self.flight.rail_button1_shear_force[
-                : self.flight.out_of_rail_time_index, 0
-            ],
-            self.flight.rail_button1_shear_force[
-                : self.flight.out_of_rail_time_index, 1
-            ],
-            label="Upper Rail Button",
-        )
-        ax2.plot(
-            self.flight.rail_button2_shear_force[
-                : self.flight.out_of_rail_time_index, 0
-            ],
-            self.flight.rail_button2_shear_force[
-                : self.flight.out_of_rail_time_index, 1
-            ],
-            label="Lower Rail Button",
-        )
-        ax2.set_xlim(
-            0,
-            self.flight.out_of_rail_time
-            if self.flight.out_of_rail_time > 0
-            else self.flight.t_final,
-        )
-        ax2.legend()
-        ax2.grid(True)
-        ax2.set_xlabel("Time (s)")
-        ax2.set_ylabel("Shear Force (N)")
-        ax2.set_title("Rail Buttons Shear Force")
-
-        plt.subplots_adjust(hspace=0.5)
-        plt.show()
-
-=======
->>>>>>> 939f2bab
         # Aerodynamic force and moment plots
         fig7 = plt.figure(figsize=(9, 12))
 
